import {
	App,
	DropdownComponent,
	Editor,
	MarkdownView,
	Modal,
	Notice,
	Plugin,
	PluginSettingTab,
	Setting,
	TFile,
} from 'obsidian';
import * as yaml from 'js-yaml'; // Corrected import statement

interface HappyRefSettings {
	defaultFolder: string;
	citationStyle: CitationStyle;
	fileNameStyle: FileNameStyle; // Added fileNameStyle setting
	tag: string;
}

type CitationStyle = 'Harvard' | 'Vancouver' | 'None' | 'APA' | 'Chicago' | 'AMA' | 'AP' | 'Canadian' | 'Oxford'; // ADDED 'Oxford'
type FileNameStyle = 'Title' | 'Author' | 'Author (Year)'; // Renamed "Author (Date)" to "Author (Year)"

const DEFAULT_SETTINGS: HappyRefSettings = {
	defaultFolder: '',
	citationStyle: 'Harvard',
	fileNameStyle: 'Title', // Default fileNameStyle is Title
	tag: 'Source/CreatedBy: HappyRef',
}

// Define interface for Author object based on Crossref API response
interface Author {
	given?: string; // Given name is optional
	family?: string; // Family name is optional
}

interface CitationMetadata {
	[key: string]: any; // Index signature to allow string indexing - FIX for TS7053
	title?: string[];
	author?: Author[];
	'container-title'?: string[];
	publisher?: string;
	issued?: { 'date-parts': number[][] };
	DOI?: string;
	ISBN?: string[];
	type?: string;
	URL?: string;
	abstract?: any;
	volume?: string;
	page?: string;
	issue?: string;
	'date-accessed'?: string; // To store date accessed in metadata
}


export default class HappyRef extends Plugin {
	settings: HappyRefSettings;

	async onload() {
		await this.loadSettings();

		this.addCommand({
			id: 'a-fetch-crossref-doi',
			name: 'Create Note from DOI (e.g. https://doi.org/10.58594/rtest.v4i2.113 or 10.58594/rtest.v4i2.113)',
			callback: () => {
				new DOIModal(this.app, this.settings, async (doi) => {
					try {

						const data = await this.fetchCrossrefData(doi);
						if (data && data.message) {
							const createdFile = await this.createNote(data.message);
							if (createdFile) {
								await this.app.workspace.openLinkText(createdFile.path, '', false);
							}
<<<<<<< HEAD
							//console.log(data.message);
=======

						//	console.log(data.message);
							// console.log(data.message);
>>>>>>> dbf4f6f0
							new Notice(`Successfully created and opened note`);
						} else {
							new Notice(`Failed to fetch data or invalid DOI: ${doi}`);
						}
					} catch (error) {
						console.error("Error fetching or creating note:", error);
						new Notice(`Error fetching data: ${error.message}`);
					}
				}).open();
			}
		});


		this.addRibbonIcon('sticker', 'Create note from DOI', () => {
			new DOIModal(this.app, this.settings, async (doi) => {
				try {
					const data = await this.fetchCrossrefData(doi);
					if (data && data.message) {
						const createdFile = await this.createNote(data.message);
						if (createdFile) {
							await this.app.workspace.openLinkText(createdFile.path, '', false);
						}
						//console.log(data.message);
						new Notice(`Successfully created and opened note`);
					} else {
						new Notice(`Error.  Failed to fetch data from server or invalid DOI: ${doi}`);
					}
				} catch (error) {
<<<<<<< HEAD
					console.error("Error fetching or creating note:", error);
=======

					// console.error("Error fetching or creating note:", error);
>>>>>>> dbf4f6f0
					new Notice(`Error fetching data: ${error.message}`);
				}
			}).open();
		});

		this.addCommand({
			id: 'change-citation-style',
			name: 'Revise Citation Style',
			editorCallback: async (editor: Editor, view: MarkdownView) => {
				const currentFile = view.file;
				if (!currentFile) {
					new Notice('No active file.');
					return;
				}
				new CitationStyleModal(this.app, this, async (newStyle) => { // Pass `this` (plugin instance) here!
					try {
						await this.changeCitationStyle(currentFile, newStyle);
						new Notice(`Citation style updated to ${newStyle}.`);
					} catch (error) {
						console.error('Error changing citation style:', error);
						new Notice(`Failed to change citation style: ${error.message}`);
					}
				}).open();
			}
		});

		// This adds a settings tab so the user can configure various aspects of the plugin
		this.addSettingTab(new CrossrefSettingTab(this.app, this));
	}

	onunload() {

	}

	async loadSettings() {
		this.settings = Object.assign({}, DEFAULT_SETTINGS, await this.loadData());
	}

	async saveSettings() {
		await this.saveData(this.settings);
	}

	async fetchCrossrefData(doi: string): Promise<any> {
		const apiUrl = `https://api.crossref.org/works/${encodeURIComponent(doi)}`;
		const response = await fetch(apiUrl);

		if (!response.ok) {
			if (response.status === 404) {
				throw new Error(`DOI not found: ${doi}`);
			} else {
				throw new Error(`HTTP error! status: ${response.status}`);
			}
		}
		return await response.json();
	}
	async createNote(message: any): Promise<TFile | null> {
		let baseFilename = "Crossref Note"; // Default fallback filename
		const fileNameStyle = this.settings.fileNameStyle;

		if (fileNameStyle === 'Title') {
			let title = message.title?.[0] || "Untitled";
			baseFilename = title.replace(/[/\\?%*:|"<>]/g, ' ').trim() || "Crossref Note";
		} else if (fileNameStyle === 'Author') {
			if (message.author && message.author.length > 0) {
				const firstAuthor = message.author[0] as Author;
				baseFilename = `${firstAuthor.family || 'UnknownAuthor'}`.replace(/[/\\?%*:|"<>]/g, ' ').trim() || "Crossref Note";
			} else {
				baseFilename = "Untitled"; // Fallback if no author
			}
		} else if (fileNameStyle === 'Author (Year)') { // Modified logic for "Author (Year)"
<<<<<<< HEAD
			//console.log("fileNameStyle is Author (Year)"); // Debug: Check if this block is reached
			if (message.author && message.author.length > 0) { // Check for author first, year check moved inside
				//console.log("Author data found"); // Debug: Author found
=======

			// console.log("fileNameStyle is Author (Year)"); // Debug: Check if this block is reached
			if (message.author && message.author.length > 0) { // Check for author first, year check moved inside
				// console.log("Author data found"); // Debug: Author found

>>>>>>> dbf4f6f0
				const firstAuthor = message.author[0] as Author;
				let year: number | undefined;

				// Prioritize year from message.issued, then published-print, published-online, created
				if (message.issued && message.issued['date-parts'] && message.issued['date-parts'][0] && message.issued['date-parts'][0][0]) {
					year = message.issued['date-parts'][0][0];
<<<<<<< HEAD
					//console.log("Year found in issued"); // Debug: Year found in issued
=======

					// console.log("Year found in issued"); // Debug: Year found in issued
>>>>>>> dbf4f6f0
				} else if (message['published-print'] && message['published-print']['date-parts'] && message['published-print']['date-parts'][0] && message['published-print']['date-parts'][0][0]) {
					year = message['published-print']['date-parts'][0][0];
					//console.log("Year found in published-print"); // Debug: Year found in published-print
				} else if (message['published-online'] && message['published-online']['date-parts'] && message['published-online']['date-parts'][0] && message['published-online']['date-parts'][0][0]) {
					year = message['published-online']['date-parts'][0][0];
					//console.log("Year found in published-online"); // Debug: Year found in published-online
				} else if (message.created && message.created['date-parts'] && message.created['date-parts'][0] && message.created['date-parts'][0][0]) {
					year = message.created['date-parts'][0][0];
<<<<<<< HEAD
					//console.log("Year found in created"); // Debug: Year found in created
=======
					// console.log("Year found in created"); // Debug: Year found in created

>>>>>>> dbf4f6f0
				}

				if (year) {
					let authorString = `${firstAuthor.family || 'UnknownAuthor'}`;
					if (message.author.length > 1) { // Check for multiple authors
						authorString += " et al."; // Add "et al" if more than one author
					}
					baseFilename = `${authorString} (${year})`.replace(/[/\\?%*:|"<>]/g, ' ').trim();
<<<<<<< HEAD
					//console.log("baseFilename (Author Year):", baseFilename); // Debug: Check baseFilename value
=======

					// console.log("baseFilename (Author Year):", baseFilename); // Debug: Check baseFilename value

>>>>>>> dbf4f6f0
				} else {
					//console.log("No year found in issued, published-print, published-online, or created"); // Debug: No year found anywhere
					baseFilename = "Untitled"; // Fallback if no year found
					//console.log("baseFilename (Untitled):", baseFilename); // Debug: Check baseFilename value
				}


			} else {
<<<<<<< HEAD
				//console.log("Author data missing"); // Debug: Author data missing
				baseFilename = "Untitled"; // Fallback if no author
				//console.log("baseFilename (Untitled):", baseFilename); // Debug: Check baseFilename value
=======

				// console.log("Author data missing"); // Debug: Author data missing
				baseFilename = "Untitled"; // Fallback if no author
				// console.log("baseFilename (Untitled):", baseFilename); // Debug: Check baseFilename value

>>>>>>> dbf4f6f0
			}
		}


		let filename = baseFilename;
		let folderPath = this.settings.defaultFolder; // Get folder path from settings
		let filePath = filename + ".md";

		if (folderPath) {
			folderPath = folderPath.replace(/\/+$/, ''); // Trim trailing slashes
			// Check if folder exists, create if not
			const folder = this.app.vault.getAbstractFileByPath(folderPath);
			if (!folder) {
				try {
					await this.app.vault.createFolder(folderPath);
					new Notice(`Folder "${folderPath}" created.`);
				} catch (e) {
<<<<<<< HEAD
					console.error("Error creating folder:", e);
					new Notice(`Failed to create folder "${folderPath}". Check console for details.`);
=======
					// console.error("Error creating folder:", e);

					new Notice(`Failed to create folder "${folderPath}". Check // console for details.`);

>>>>>>> dbf4f6f0
					folderPath = ""; // Fallback to root if folder creation fails
				}
			}
			filePath = folderPath + '/' + filename + ".md";
		}

		let file = this.app.vault.getAbstractFileByPath(filePath);

		let suffix = 1;
		while (file instanceof TFile) {
			filename = `${baseFilename} (${suffix})`;
			filePath = folderPath ? folderPath.replace(/\/+$/, '') + '/' + filename + ".md" : filename + ".md";
			file = this.app.vault.getAbstractFileByPath(filePath);
			suffix++;
		}

		// --- Add authors to properties ---
		let authors: string[] = [];
		if (message.author) {
			const authorsArray: Author[] = message.author as Author[];
			authors = authorsArray.map((author: Author) => `${author.given} ${author.family}`);
		}

		// --- YAML Frontmatter Content ---
		let content = `---\n`+this.settings.tag+`\n`;

		if (authors.length > 0) {
			content += `authors: ${JSON.stringify(authors)}\n`;
		}
		if (message['container-title'] && message['container-title'][0]) {
			content += `Journal: "${message['container-title'][0]}"\n`;
		}
		if (message['volume']) {
			content += `Volume: ${message['volume']}\n`;
		}
		if (message['page']) {
			content += `Page: ${message['page']}\n`;
		}
		if (message['issue']) {
			content += `Issue: ${message['issue']}\n`;
		}
		if (message.issued && message.issued['date-parts'] && message.issued['date-parts'][0]) {
			const dateParts = message.issued['date-parts'][0];
			const year = dateParts[0];
			const month = dateParts[1];
			const day = dateParts[2];
			let dateString = `${year}`;
			if (month) dateString += `-${String(month).padStart(2, '0')}`;
			if (day) dateString += `-${String(day).padStart(2, '0')}`;
			content += `Publication_Date: ${dateString}\n`;
		}
		if (message.DOI) {
			content += `DOI: ${message.DOI}\n`;
		}
		if (message.type) {
			content += `Type: ${message.type}\n`;
		}
		if (message.URL) {
			content += `URL: ${message.URL}\n`;
		}
		if (message.ISBN) {
			content += `ISBN: ${message.ISBN[0]}\n`;
		}
		// --- Get and Format Current Date for "Accessed" ---
		const currentDate = new Date();
		const month = (currentDate.getMonth() + 1).toString().padStart(2, "0");
		const day = currentDate.getDate().toString().padStart(2, "0");
		const yearAccessed = currentDate.getFullYear();
		const accessedDate = `${yearAccessed}-${month}-${day}`;
		content += `Date Accessed: ${accessedDate}\n`;

		content += `---\n\n`;
		// --- End YAML Frontmatter Content ---


		content += `# ${message.title?.[0] || "Untitled"}\n\n`;

		// --- Citation Formatting ---
		const citationStyle = this.settings.citationStyle;
		let citationText = '';

		if (citationStyle === 'Harvard') {
			citationText = this.formatHarvardCitation(message);
		} else if (citationStyle === 'Vancouver') {
			citationText = this.formatVancouverCitation(message);
		} else if (citationStyle === 'APA') {
			citationText = this.formatAPACitation(message);
		} else if (citationStyle === 'Chicago') {
			citationText = this.formatChicagoCitation(message);
		} else if (citationStyle === 'AMA') {
			citationText = this.formatAMACitation(message);
		} else if (citationStyle === 'AP') {
			citationText = this.formatAPCitation(message);
		} else if (citationStyle === 'Canadian') {
			citationText = this.formatCanadianCitation(message);
		} else if (citationStyle === 'Oxford') { // ADDED Oxford style
			citationText = this.formatOxfordReferenceCitation(message);
		} else if (citationStyle === 'None') {
			citationText = ''; // or you could set it to a default like DOI or URL if available
		}

		if (citationText) {
			content += `\n **Reference**: ${citationText}\n\n---\n\n`;
		}
		// --- End Citation Formatting ---


		content += `## Abstract\n`;
		if (message.abstract) {
			message.abstract = message.abstract.replaceAll("[", "(");
			message.abstract = message.abstract.replaceAll("]", ")");
			message.abstract = message.abstract.replaceAll("&amp;lt;", "\<");

			message.abstract = message.abstract.replaceAll("&amp;gt;", "\>");
			message.abstract = message.abstract.replaceAll("<jats:title>Abstract</jats:title>","");

			message.abstract = message.abstract.replaceAll("<jats:sec>", "");
			message.abstract = message.abstract.replaceAll("</jats:sec>", "");
			message.abstract = message.abstract.replaceAll("<jats:title>", "### ");
			message.abstract = message.abstract.replaceAll("</jats:title>", "");

			message.abstract = message.abstract.replaceAll("<jats:p>", "");
			message.abstract = message.abstract.replaceAll("</jats:p>", "");
			message.abstract = message.abstract.replaceAll("<\t", "");
			message.abstract = message.abstract.replaceAll("<\n\n", "\n");
			message.abstract = message.abstract.replaceAll("  ", "");

			content += `${message.abstract}\n`;
		}
		else {
			content += `*There is no abstract in this citation's metadata*\n`;
		}


		const createdTFile = await this.app.vault.create(filePath, content);
		return createdTFile;
	}


	async updateYAMLFrontmatter(file: TFile, metadata: CitationMetadata): Promise<void> {
		// 1. Read file content
		let fileContent = await this.app.vault.read(file);
		// 2. Regex to find frontmatter
		const frontmatterRegex = /^---([\s\S]*?)---/;
		let frontmatterMatch = fileContent.match(frontmatterRegex);
		let contentBody = fileContent;

		// 3. Generate new YAML frontmatter string from metadata
		const TagFromSettings = this.settings.tag;
		let newFrontmatterString = `---\n${TagFromSettings}\n`;
		if (metadata.author && metadata.author.length > 0) {
			const authors = (metadata.author as Author[]).map(author => `${author.given} ${author.family}`);
			newFrontmatterString += `authors: ${JSON.stringify(authors)}\n`;
		}
		if (metadata['container-title'] && metadata['container-title'][0]) {
			newFrontmatterString += `Journal: "${metadata['container-title'][0]}"\n`;
		}
		if (metadata['volume']) {
			newFrontmatterString += `Volume: ${metadata['volume']}\n`;
		}
		if (metadata['page']) {
			newFrontmatterString += `Page: ${metadata['page']}\n`;
		}
		if (metadata['issue']) {
			newFrontmatterString += `Issue: ${metadata['issue']}\n`;
		}
		if (metadata.issued && metadata.issued['date-parts'] && metadata.issued['date-parts'][0]) {
			const dateParts = metadata.issued['date-parts'][0];
			const year = dateParts[0];
			const month = dateParts[1];
			const day = dateParts[2];
			let dateString = `${year}`;
			if (month) dateString += `-${String(month).padStart(2, '0')}`;
			if (day) dateString += `-${String(day).padStart(2, '0')}`;
			newFrontmatterString += `Publication_Date: ${dateString}\n`;
		}
		if (metadata.DOI) {
			newFrontmatterString += `DOI: ${metadata.DOI}\n`;
		}
		if (metadata.type) {
			newFrontmatterString += `Type: ${metadata.type}\n`;
		}
		if (metadata.URL) {
			newFrontmatterString += `URL: ${metadata.URL}\n`;
		}
		if (metadata.ISBN && metadata.ISBN[0]) {
			newFrontmatterString += `ISBN: ${metadata.ISBN[0]}\n`;
		}
		if (metadata['date-accessed']) {
			newFrontmatterString += `Date Accessed: ${metadata['date-accessed']}\n`;
		} else {
			const currentDate = new Date();
			const month = (currentDate.getMonth() + 1).toString().padStart(2, "0");
			const day = currentDate.getDate().toString().padStart(2, "0");
			const yearAccessed = currentDate.getFullYear();
			const accessedDate = `${yearAccessed}-${month}-${day}`;
			newFrontmatterString += `Date Accessed: ${accessedDate}\n`;
		}

		newFrontmatterString += `---`;


		if (frontmatterMatch) {
			// Replace existing frontmatter
			await this.app.vault.modify(file, fileContent.replace(frontmatterMatch[0], newFrontmatterString));
		} else {
			// If no frontmatter (unlikely, but handle case), prepend it.
			await this.app.vault.modify(file, newFrontmatterString + "\n" + contentBody);
		}
	}


	async changeCitationStyle(file: TFile, newStyle: CitationStyle): Promise<void> {
		if (!file) {
			throw new Error("No file provided to change citation style.");
		}

		let fileContent = await this.app.vault.read(file);
		const frontmatterRegex = /^---([\s\S]*?)---/;
		let frontmatterMatch = fileContent.match(frontmatterRegex);
		let frontmatter: any = {};
		let contentBody = fileContent;

		if (frontmatterMatch) {
			frontmatter = yaml.load(frontmatterMatch[1]) as CitationMetadata || {};
			contentBody = fileContent.substring(frontmatterMatch[0].length);
		} else {
			throw new Error("No YAML frontmatter found in the note to update citation style.");
		}


		let citationMetadata: CitationMetadata = frontmatter;

		// 2. Check for essential metadata (author, issued, title, container-title)
		const requiredMetadata = ['author', 'issued', 'title', 'container-title'];
		let metadataComplete = true;
		for (const field of requiredMetadata) {
			if (!citationMetadata[field]) {
				metadataComplete = false;
				break;
			}
		}

		if (!metadataComplete) {
			// 3. Metadata is missing - re-fetch using DOI
			const doi = citationMetadata.DOI;
			if (doi) {
				try {
					const newData = await this.fetchCrossrefData(doi);
					if (newData && newData.message) {
						// 4. Update citationMetadata with fetched data
						citationMetadata = newData.message;
						// Get and Format Current Date for "Accessed" and add to metadata
						const currentDate = new Date();
						const month = (currentDate.getMonth() + 1).toString().padStart(2, "0");
						const day = currentDate.getDate().toString().padStart(2, "0");
						const yearAccessed = currentDate.getFullYear();
						citationMetadata['date-accessed'] = `${yearAccessed}-${month}-${day}`;

						// 5. Update YAML frontmatter in the file with updated citationMetadata
						await this.updateYAMLFrontmatter(file, citationMetadata);
						new Notice(`Re-fetched citation data from Crossref.`);
					} else {
						throw new Error("Failed to re-fetch data from Crossref for DOI: " + doi);
					}
				} catch (fetchError) {
					console.error("Error re-fetching data:", fetchError);
					throw new Error("Error re-fetching citation data: " + fetchError.message);
				}
			} else {
				throw new Error("Missing DOI in note metadata. Cannot re-fetch citation data.");
			}
		}


		// 6. Format citation using new style (as before)
		let citationText = '';
		if (newStyle === 'Harvard') {
			citationText = this.formatHarvardCitation(citationMetadata);
		} else if (newStyle === 'Vancouver') {
			citationText = this.formatVancouverCitation(citationMetadata);
		} else if (newStyle === 'APA') {
			citationText = this.formatAPACitation(citationMetadata);
		} else if (newStyle === 'Chicago') {
			citationText = this.formatChicagoCitation(citationMetadata);
		} else if (newStyle === 'AMA') {
			citationText = this.formatAMACitation(citationMetadata);
		} else if (newStyle === 'AP') {
			citationText = this.formatAPCitation(citationMetadata);
		} else if (newStyle === 'Canadian') {
			citationText = this.formatCanadianCitation(citationMetadata);
		} else if (newStyle === 'Oxford') { // ADDED Oxford style
			citationText = this.formatOxfordReferenceCitation(citationMetadata);
		} else if (newStyle === 'None') {
			citationText = ''; // or you could set it to a default like DOI or URL if available
		}


		const citationSectionRegex = /(## Citation\n)([\s\S]*?)(\n---)/;

		const newCitationSection = `## Citation\n${citationText}\n\n---`;
		let updatedContent = '';

		if (contentBody.match(citationSectionRegex)) {
			updatedContent = contentBody.replace(citationSectionRegex, `$1${citationText}\n\n---`);

		} else {
			// If "## Citation" section is not found (shouldn't happen if note was created by plugin), append it.
			updatedContent = contentBody + `\n### Citation\n${citationText}\n\n---`;
		}


		await this.app.vault.modify(file, frontmatterMatch ? `---\n${frontmatterMatch[1]}---\n${updatedContent}` : contentBody + '\n' + newCitationSection);


	}


	// --- Citation Formatting Functions ---

	formatHarvardCitation(message: any): string {
		if (!message.author || !message.issued || !message.title || !message['container-title']) {
			return "Could not generate Harvard citation due to missing data.";
		}

		// Explicitly cast message.author to Author[]
		const authorsArray: Author[] = message.author as Author[];
		const authors = authorsArray.map((author: Author) => `${author.family}, ${author.given?.[0]}.`).join(', ');

		// Authors arrangement for citation
			let AuthorArray = authors.split(",");
		    let authorStr = authorsArray[0].family;
			if (AuthorArray.length > 1 ) {
				authorStr += ' et al';

			}
			if (AuthorArray.length <1) {
				authorStr += '';
			}


			const year = message.issued['date-parts'][0][0];
		if (!year) return "Could not generate Harvard citation due to missing year data.";
		const title = message.title[0];
		const journal = message['container-title'][0];
		const doi = message.DOI;
		const currentDate = new Date();
		const month = (currentDate.getMonth() + 1).toString().padStart(2, "0");
		const day = currentDate.getDate().toString().padStart(2, "0");
		const yearAccessed = currentDate.getFullYear();
		const accessedDate = `${yearAccessed}-${month}-${day}`;

		let reference = `${authors} (${year}) ${title}. *${journal}*. Available at: [https://doi.org/${doi}] (Accessed: ${accessedDate}).`;
		reference += `\n---\n\n`;

		reference += authorStr + ` (`+ year +`) tells us that `;
		return reference;
	}

	formatVancouverCitation(message: any): string {
		if (!message.author || !message.issued || !message.title || !message['container-title']) {
			return "Could not generate Vancouver citation due to missing data.";
		}

		// Explicitly cast message.author to Author[]
		const authorsArray: Author[] = message.author as Author[];
		const authors = authorsArray.map((author: Author, index: number, array: any[]) => {
			let authorStr = `${author.family} ${author.given?.[0]}`;
			if (array.length > 3 && index === 2) {
				authorStr += ', et al';
				return authorStr;
			}
			if (array.length <= 3 || index < 3) {
				authorStr += '.';
				return authorStr;
			}
			return "";

		}).filter(author => author !== ', et al' && author !== "").join(' ');

		const year = message.issued['date-parts'][0][0];
		if (!year) return "Could not generate Vancouver citation due to missing year data.";
		const title = message.title[0];
		const journal = message['container-title'][0];
		const doi = message.DOI;



		let reference = `${authors} ${title}. ${journal}. ${year}; Available from: [https://doi.org/${doi}].`;
 		reference += `\n---\n\n`;
		// Authors arrangement for citation
		let AuthorArray = authors.split(",");
		let authorStr = authorsArray[0].family;
		if (AuthorArray.length > 1 ) {
			authorStr += ' et al';

		}
		if (AuthorArray.length <1) {
			authorStr += '';
		}


		reference += authorStr + ` tells us that `;
		return reference;
	}

	formatAPACitation(message: any): string {
		if (!message.author || !message.issued || !message.title || !message['container-title']) {
			return "Could not generate APA citation due to missing data.";
		}

		// Author formatting - APA style
		const authorsArray: Author[] = message.author as Author[];
		let authors = '';
		if (authorsArray.length === 1) {
			authors = `${authorsArray[0].family}, ${authorsArray[0].given?.[0]}.`;
		} else if (authorsArray.length === 2) {
			authors = `${authorsArray[0].family}, ${authorsArray[0].given?.[0]}. & ${authorsArray[1].family}, ${authorsArray[1].given?.[0]}.`;
		} else if (authorsArray.length > 2 && authorsArray.length <= 20) {
			authors = authorsArray.map((author: Author, index) => {
				let authorString = `${author.family}, ${author.given?.[0]}.`;
				if (index === authorsArray.length - 1) {
					authorString = `& ${authorString}`;
				}
				return authorString;
			}).join(', ');
		} else if (authorsArray.length > 20) {
			authors = authorsArray.slice(0, 19).map((author: Author) => `${author.family}, ${author.given?.[0]}.`).join(', ') + ', ..., ' + `${authorsArray[authorsArray.length - 1].family}, ${authorsArray[authorsArray.length - 1].given?.[0]}.`; // For 20+ authors, list first 19, ellipsis, and last author
		}

		const year = message.issued['date-parts'][0][0];
		if (!year) return "Could not generate APA citation due to missing year data.";

		const title = message.title[0];
		const journal = message['container-title'][0];
		const volume = message.volume;
		const issue = message.issue;
		const pages = message.page;
		const doi = message.DOI;
		const url = message.URL;


		let citation = `${authors} (${year}). ${title}. *${journal}*,`;

		if (volume) {
			citation += ` *${volume}*`;
		}

		if (issue) {
			citation += `(${issue})`;
		}


		if (pages) {
			citation += `, ${pages}`;
		}


		if (doi) {
			citation += `. ${doi}`;
		} else if (url) {
			citation += `. Retrieved from ${url}`;
		}




		let reference = citation;
		reference += `\n---\n\n`;
		// Authors arrangement for citation
		let AuthorArray = authors.split(",");
		let authorStr = authorsArray[0].family;
		if (AuthorArray.length > 1 ) {
			authorStr += ' et al';

		}
		if (AuthorArray.length <1) {
			authorStr += '';
		}


		reference += authorStr + ` tells us that `;
		return reference;


	}


	formatChicagoCitation(message: any): string {
		if (!message.author || !message.issued || !message.title || !message['container-title']) {
			return "Could not generate Chicago citation due to missing data.";
		}

		// Author formatting - Chicago style (Notes and Bibliography)
		const authorsArray: Author[] = message.author as Author[];
		let authors = '';
		if (authorsArray.length === 1) {
			authors = `${authorsArray[0].given} ${authorsArray[0].family}`;
		} else if (authorsArray.length === 2) {
			authors = `${authorsArray[0].given} ${authorsArray[0].family} and ${authorsArray[1].given} ${authorsArray[1].family}`;
		} else if (authorsArray.length === 3) {
			authors = `${authorsArray[0].given} ${authorsArray[0].family}, ${authorsArray[1].given} ${authorsArray[1].family}, and ${authorsArray[2].given} ${authorsArray[2].family}`;
		}
		else if (authorsArray.length > 3) {
			authors = `${authorsArray[0].given} ${authorsArray[0].family} et al.`; // First author et al. for 4+ authors
		}


		const year = message.issued['date-parts'][0][0];
		if (!year) return "Could not generate Chicago citation due to missing year data.";

		const title = `"${message.title[0]}"`;
		const journal = `*${message['container-title'][0]}*`;
		const volume = message.volume;
		const issue = message.issue;
		const pages = message.page;
		const doi = message.DOI;
		const url = message.URL;


		let citation = `${authors}, ${title}, ${journal}`;

		if (volume && issue && pages) {
			citation += ` ${volume}, no. ${issue} (${year}): ${pages}.`;
		}
		else if (volume && year) { // If no issue or pages but volume and year available
			citation += ` ${volume} (${year}).`;
		} else if (year) {
			citation += ` (${year}).`; // (Year). - if only year is available after Journal Title
		}


		if (doi) {
			citation += ` https://doi.org/${doi}.`;
		} else if (url) {
			citation += ` ${url}.`;
		}


		let reference = citation;
		reference += `\n---\n\n`;
		// Authors arrangement for citation
		let AuthorArray = authors.split(",");
		let authorStr = authorsArray[0].family;
		if (AuthorArray.length > 1 ) {
			authorStr += ' et al';

		}
		if (AuthorArray.length <1) {
			authorStr += '';
		}


		reference += authorStr + ` tells us that `;
		return reference;

	}

	formatAMACitation(message: any): string {
		if (!message.author || !message.issued || !message.title || !message['container-title']) {
			return "Could not generate AMA citation due to missing data.";
		}
		// Author formatting - AMA style
		const authorsArray: Author[] = message.author as Author[];
		let authors = '';
		if (authorsArray.length >= 1) {
			authors = authorsArray.map((author: Author) => {
				let authorStr = `${author.family}`;
				if (author.given) {
					// Get initials if given name exists
					const givenNames = author.given.split(' ');
					for (const namePart of givenNames) {
						authorStr += ` ${namePart.charAt(0)}.`;
					}
				}
				return authorStr;
			}).join(', ');
		}


		const year = message.issued['date-parts'][0][0];
		if (!year) return "Could not generate AMA citation due to missing year data.";

		const title = message.title[0];
		const journal = message['container-title'][0];
		const volume = message.volume;
		const issue = message.issue;
		const pages = message.page;
		const doi = message.DOI;
		const url = message.URL;


		let citation = `${authors}. ${title}. *${journal}*.`;

		if (year) {
			citation += ` ${year};`;
		}
		if (volume) {
			citation += `${volume}`;
		}
		if (issue) {
			citation += `(${issue})`;
		}
		if (pages) {
			citation += `:${pages}.`;
		} else {
			citation += ".";
		}


		if (doi) {
			citation += ` doi:${doi}`;
		} else if (url) {
			citation += ` Available at: ${url}. Accessed ${message['date-accessed']}`;
		}


		let reference = citation;
		reference += `\n---\n\n`;
		// Authors arrangement for citation
		let AuthorArray = authors.split(",");
		let authorStr = authorsArray[0].family;
		if (AuthorArray.length > 1 ) {
			authorStr += ' et al';

		}
		if (AuthorArray.length <1) {
			authorStr += '';
		}


		reference += authorStr + ` tells us that `;
		return reference;
	}


	formatAPCitation(message: any): string {
		if (!message.author || !message.issued || !message.title || !message['container-title']) {
			return "Could not generate AP citation due to missing data.";
		}

		// Explicitly cast message.author to Author[]
		const authorsArray: Author[] = message.author as Author[];
		const authors = authorsArray.map((author: Author) => `${author.family}, ${author.given?.[0]}.`).join(', ');

		const year = message.issued['date-parts'][0][0];
		if (!year) return "Could not generate AP citation due to missing year data.";

		const title = message.title[0];
		const journal = message['container-title'][0];
		const doi = message.DOI;
		const volume = message.volume;
		const issue = message.issue;
		const pages = message.page;
		const url = message.URL; //AP style sometimes uses URL for online sources

		let citation = `${authors} (${year}). ${title}. _${journal}_`; //Journal title in italics in AP

		if (volume) {
			citation += `, ${volume}`;
		}
		if (issue) {
			citation += `(${issue})`;
		}
		if (pages) {
			citation += `, ${pages}.`;
		} else {
			citation += "."; //Period if no pages
		}


		if (doi) {
			citation += ` doi: ${doi}`;
		} else if (url) {
			citation += ` Retrieved from ${url}`; // Add URL if no DOI
		}

		let reference = citation;
		reference += `\n---\n\n`;
		// Authors arrangement for citation
		let AuthorArray = authors.split(",");
		let authorStr = authorsArray[0].family;
		if (AuthorArray.length > 1 ) {
			authorStr += ' et al';

		}
		if (AuthorArray.length <1) {
			authorStr += '';
		}


		reference += authorStr + ` tells us that `;
		return reference;
	}

	formatCanadianCitation(message: any): string {
		if (!message.author || !message.issued || !message.title || !message['container-title']) {
			return "Could not generate Canadian citation due to missing data.";
		}

		// Author formatting - Canadian style
		const authorsArray: Author[] = message.author as Author[];
		let authors = '';
		if (authorsArray.length === 1) {
			authors = `${authorsArray[0].given} ${authorsArray[0].family}`; // Given Name Family Name
		} else {
			authors = authorsArray.map((author: Author) => `${author.given} ${author.family}`).join(', and '); //Use 'and' for multiple authors
		}

		const year = message.issued['date-parts'][0][0];
		if (!year) return "Could not generate Canadian citation due to missing year data.";
		const title = message.title[0];
		const journal = message['container-title'][0];
		const volume = message.volume;
		const issue = message.issue;
		const pages = message.page;
		const doi = message.DOI;
		const accessedDate = message['date-accessed'];
		const url = message.URL;


		let citation = `${authors}. ${year}. ${title}. _${journal}_`; // Journal in italics

		if (volume) {
			citation += `, ${volume}`;
		}
		if (issue) {
			citation += `(${issue})`;
		}
		if (pages) {
			citation += `, ${pages}.`;
		} else {
			citation += "."; // Period if no pages
		}

		if (doi) {
			citation += `. doi: ${doi} [Accessed ${accessedDate}].`; // Add Accessed date for DOI if available
		} else if (url) {
			citation += `. [Online]. Available: ${url} [Accessed ${accessedDate}].`; // Format for online availability, include accessed date
		} else {
			citation += ` [Accessed ${accessedDate}].`; // If no DOI or URL, but still accessed online generally
		}


		return citation;
	}

	formatOxfordReferenceCitation(message: any): string { // ADDED Oxford style function
		if (!message.author || !message.issued || !message.title || !message['container-title']) {
			return "Could not generate Oxford Reference citation due to missing data.";
		}

		// Author formatting - Oxford Reference style (similar to Chicago, full given name, family name)
		const authorsArray: Author[] = message.author as Author[];
		let authors = '';
		if (authorsArray.length === 1) {
			authors = `${authorsArray[0].given} ${authorsArray[0].family},`; // Single author
		} else {
			authors = authorsArray.map((author: Author, index) => {
				let authorString = `${author.given} ${author.family}`;
				if (index < authorsArray.length - 1) {
					authorString += ','; // Comma after each author except the last
				}
				return authorString;
			}).join(' and '); // "and" before the last author for multiple authors
		}

		const year = message.issued['date-parts'][0][0];
		if (!year) return "Could not generate Oxford Reference citation due to missing year data.";

		const title = `‘${message.title[0]}’,`; // Title in single quotes
		const journal = `*${message['container-title'][0]}*`; // Journal title italicized
		const volume = message.volume;
		const issue = message.issue;
		const pages = message.page;
		const doi = message.DOI;
		const url = message.URL;

		let citation = `${authors} ${title} ${journal},`; // Author, 'Title', *Journal*,

		if (volume) {
			citation += ` vol. ${volume}`;
		}
		if (issue) {
			citation += `, no. ${issue}`;
		}
		if (year) {
			citation += ` (${year})`; // Year in parentheses
		}
		if (pages) {
			citation += `, pp. ${pages}`; // pp. for pages
		}

		citation += '.'; // Period at the end of main elements

		if (doi) {
			citation += ` doi: ${doi}`;
		} else if (url) {
			citation += ` Available at: ${url} (Accessed ${message['date-accessed']})`; // Accessed date for URLs
		}


		let reference = citation;
		reference += `\n---\n\n`;
		// Authors arrangement for citation
		let AuthorArray = authors.split(",");
		let authorStr = authorsArray[0].family;
		if (AuthorArray.length > 1 ) {
			authorStr += ' et al';

		}
		if (AuthorArray.length <1) {
			authorStr += '';
		}


		reference += authorStr + ` tells us that `;
		return reference;
	}


	// --- End Citation Formatting Functions ---
}


class DOIModal extends Modal {
	doi: string;
	settings: HappyRefSettings;
	onSubmit: (doi: string) => void;

	constructor(app: App, settings: HappyRefSettings, onSubmit: (doi: string) => void) {
		super(app);
		this.settings = settings;
		this.onSubmit = onSubmit;
	}

	onOpen() {
		const { contentEl } = this;

		contentEl.createEl('h2', { text: 'Enter DOI' });

		new Setting(contentEl)
			.setName('DOI')
			.addText((text) => text.onChange(value => {
				this.doi = value
			}));


		new Setting(contentEl)
			.addButton(btn => btn
				.setButtonText('Submit')
				.setCta()
				.onClick(() => {
					this.close();
					this.onSubmit(this.doi);
				}));
	}

	onClose() {
		const { contentEl } = this;
		contentEl.empty();
	}
}

class CitationStyleModal extends Modal {
	newStyle: CitationStyle;
	onSubmit: (newStyle: CitationStyle) => void;
	plugin: HappyRef; // Add plugin property

	constructor(app: App, plugin: HappyRef, onSubmit: (newStyle: CitationStyle) => void) { // Modify constructor to accept plugin
		super(app);
		this.onSubmit = onSubmit;
		this.plugin = plugin; // Store the plugin instance
	}

	onOpen() {
		const { contentEl } = this;
		contentEl.createEl('h2', { text: 'Change Citation Style' });

		new Setting(contentEl)
			.setName('Select Citation Style')
			.addDropdown(async (dropdown: DropdownComponent) => {
				const citationStyles: CitationStyle[] = ['Harvard', 'Vancouver', 'APA', 'Chicago', 'AMA', 'AP', 'Canadian', 'Oxford', 'None']; // ADDED 'Oxford' to dropdown
				citationStyles.forEach(style => {
					dropdown.addOption(style, style);
				});
				dropdown.setValue(this.plugin.settings.citationStyle); // Now `this.plugin` is valid!
				dropdown.onChange(async (value: CitationStyle) => {
					this.newStyle = value;
				});
			});

		new Setting(contentEl)
			.addButton(btn => btn
				.setButtonText('Change Style')
				.setCta()
				.onClick(() => {
					this.close();
					this.onSubmit(this.newStyle);
				}));

	}

	onClose() {
		const { contentEl } = this;
		contentEl.empty();
	}
}



class CrossrefSettingTab extends PluginSettingTab {
	plugin: HappyRef;

	constructor(app: App, plugin: HappyRef) {
		super(app, plugin);
		this.plugin = plugin;
	}

	async display(): Promise<void> {
		const { containerEl } = this;

		containerEl.empty();

		containerEl.createEl('h2', { text: 'HappyRef Settings' });

		new Setting(containerEl)
			.setName('Default Citation Style')
			.setDesc('Choose the default citation style for notes.')
			.addDropdown(async (dropdown) => {
				const citationStyles: CitationStyle[] = ['Harvard', 'Vancouver', 'APA', 'Chicago', 'AMA', 'AP', 'Canadian', 'Oxford', 'None']; // ADDED 'Oxford' to dropdown
				citationStyles.forEach(style => {
					dropdown.addOption(style, style);
				});
				dropdown.setValue(this.plugin.settings.citationStyle);
				dropdown.onChange(async (value: CitationStyle) => {
					this.plugin.settings.citationStyle = value;
					await this.plugin.saveSettings();
				});
			});

		new Setting(containerEl)
			.setName('Filename Style')
			.setDesc('Choose the style for the filename of the created notes.')
			.addDropdown(async (dropdown) => {
				const filenameStyles: FileNameStyle[] = ['Title', 'Author', 'Author (Year)']; // Corrected array of FileNameStyle
				filenameStyles.forEach(style => {
					dropdown.addOption(style, style);
				});
				dropdown.setValue(this.plugin.settings.fileNameStyle);
				dropdown.onChange(async (value: FileNameStyle) => {
					this.plugin.settings.fileNameStyle = value;
					await this.plugin.saveSettings();
				});
			});


		new Setting(containerEl)
			.setName('Default Folder')
			.setDesc('Enter the folder path where notes will be created. Leave empty for root.')
			.addText(text => {
				text
					.setPlaceholder('e.g., HappyRefNotes')
					.setValue(this.plugin.settings.defaultFolder)
					.onChange(async (value) => {
						this.plugin.settings.defaultFolder = value;
						await this.plugin.saveSettings();
					});

			});

		new Setting(containerEl)
			.setName('Tag')
			.setDesc('Enter the tag which will be assigned to notes when  created.')
			.addText(text => text
				.setPlaceholder('e.g., Tag: HappyRefNote or CreatedBy: HappyRef')
				.setValue(this.plugin.settings.tag)
				.onChange(async (value) => {

					this.plugin.settings.tag = value;
					await this.plugin.saveSettings();
				}));
	}
}<|MERGE_RESOLUTION|>--- conflicted
+++ resolved
@@ -73,13 +73,9 @@
 							if (createdFile) {
 								await this.app.workspace.openLinkText(createdFile.path, '', false);
 							}
-<<<<<<< HEAD
-							//console.log(data.message);
-=======
-
-						//	console.log(data.message);
+
+
 							// console.log(data.message);
->>>>>>> dbf4f6f0
 							new Notice(`Successfully created and opened note`);
 						} else {
 							new Notice(`Failed to fetch data or invalid DOI: ${doi}`);
@@ -108,12 +104,8 @@
 						new Notice(`Error.  Failed to fetch data from server or invalid DOI: ${doi}`);
 					}
 				} catch (error) {
-<<<<<<< HEAD
-					console.error("Error fetching or creating note:", error);
-=======
 
 					// console.error("Error fetching or creating note:", error);
->>>>>>> dbf4f6f0
 					new Notice(`Error fetching data: ${error.message}`);
 				}
 			}).open();
@@ -184,29 +176,19 @@
 				baseFilename = "Untitled"; // Fallback if no author
 			}
 		} else if (fileNameStyle === 'Author (Year)') { // Modified logic for "Author (Year)"
-<<<<<<< HEAD
+
 			//console.log("fileNameStyle is Author (Year)"); // Debug: Check if this block is reached
 			if (message.author && message.author.length > 0) { // Check for author first, year check moved inside
 				//console.log("Author data found"); // Debug: Author found
-=======
-
-			// console.log("fileNameStyle is Author (Year)"); // Debug: Check if this block is reached
-			if (message.author && message.author.length > 0) { // Check for author first, year check moved inside
-				// console.log("Author data found"); // Debug: Author found
-
->>>>>>> dbf4f6f0
+
 				const firstAuthor = message.author[0] as Author;
 				let year: number | undefined;
 
 				// Prioritize year from message.issued, then published-print, published-online, created
 				if (message.issued && message.issued['date-parts'] && message.issued['date-parts'][0] && message.issued['date-parts'][0][0]) {
 					year = message.issued['date-parts'][0][0];
-<<<<<<< HEAD
-					//console.log("Year found in issued"); // Debug: Year found in issued
-=======
 
 					// console.log("Year found in issued"); // Debug: Year found in issued
->>>>>>> dbf4f6f0
 				} else if (message['published-print'] && message['published-print']['date-parts'] && message['published-print']['date-parts'][0] && message['published-print']['date-parts'][0][0]) {
 					year = message['published-print']['date-parts'][0][0];
 					//console.log("Year found in published-print"); // Debug: Year found in published-print
@@ -215,12 +197,8 @@
 					//console.log("Year found in published-online"); // Debug: Year found in published-online
 				} else if (message.created && message.created['date-parts'] && message.created['date-parts'][0] && message.created['date-parts'][0][0]) {
 					year = message.created['date-parts'][0][0];
-<<<<<<< HEAD
 					//console.log("Year found in created"); // Debug: Year found in created
-=======
-					// console.log("Year found in created"); // Debug: Year found in created
-
->>>>>>> dbf4f6f0
+
 				}
 
 				if (year) {
@@ -229,13 +207,9 @@
 						authorString += " et al."; // Add "et al" if more than one author
 					}
 					baseFilename = `${authorString} (${year})`.replace(/[/\\?%*:|"<>]/g, ' ').trim();
-<<<<<<< HEAD
-					//console.log("baseFilename (Author Year):", baseFilename); // Debug: Check baseFilename value
-=======
 
 					// console.log("baseFilename (Author Year):", baseFilename); // Debug: Check baseFilename value
 
->>>>>>> dbf4f6f0
 				} else {
 					//console.log("No year found in issued, published-print, published-online, or created"); // Debug: No year found anywhere
 					baseFilename = "Untitled"; // Fallback if no year found
@@ -244,17 +218,11 @@
 
 
 			} else {
-<<<<<<< HEAD
-				//console.log("Author data missing"); // Debug: Author data missing
-				baseFilename = "Untitled"; // Fallback if no author
-				//console.log("baseFilename (Untitled):", baseFilename); // Debug: Check baseFilename value
-=======
 
 				// console.log("Author data missing"); // Debug: Author data missing
 				baseFilename = "Untitled"; // Fallback if no author
 				// console.log("baseFilename (Untitled):", baseFilename); // Debug: Check baseFilename value
 
->>>>>>> dbf4f6f0
 			}
 		}
 
@@ -272,15 +240,9 @@
 					await this.app.vault.createFolder(folderPath);
 					new Notice(`Folder "${folderPath}" created.`);
 				} catch (e) {
-<<<<<<< HEAD
-					console.error("Error creating folder:", e);
-					new Notice(`Failed to create folder "${folderPath}". Check console for details.`);
-=======
 					// console.error("Error creating folder:", e);
-
 					new Notice(`Failed to create folder "${folderPath}". Check // console for details.`);
 
->>>>>>> dbf4f6f0
 					folderPath = ""; // Fallback to root if folder creation fails
 				}
 			}
